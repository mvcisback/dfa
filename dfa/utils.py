import funcy as fn
import itertools
import numpy as np
from lazytree import LazyTree
<<<<<<< HEAD

from dfa import DFA, State, Letter
=======
from collections import defaultdict
from copy import copy
from dfa import DFA
>>>>>>> 8d93cad7


DFADict = dict[State, tuple[Letter, dict[Letter, State]]]


def dfa2dict(dfa_, *, reindex=False) -> tuple[DFADict, State]:
    dfa_.states()  # Explicitly compute states.
    if reindex:
        relabel = {s: i for i, s in enumerate(dfa_._states)}.get
    else:
        relabel = fn.identity

    def outputs(state):
        trans = {a: relabel(dfa_._transition(state, a)) for a in dfa_.inputs}
        return dfa_._label(state), trans

    dfa_dict = {relabel(s): outputs(s) for s in dfa_.states()}
    return dfa_dict, relabel(dfa_.start)


def dict2dfa(dfa_dict, start):
    return DFA(
        start=start,
        inputs=fn.mapcat(dict.keys, fn.pluck(1, dfa_dict.values())),
        outputs=fn.pluck(0, dfa_dict.values()),
        transition=lambda s, c: dfa_dict[s][1][c],
        label=lambda s: dfa_dict[s][0],
    )


def paths(dfa_, start, end=None, *, max_length=float('inf'), randomize=False):
    """Generates all paths froms start to end, subject to max_length.
    """
    if max_length is None:
        max_length = float('inf')

    def child_map(word_path):
        word, path = word_path
        for i in dfa_.inputs:
            state2 = dfa_.transition((i,), start=path[-1])
            yield word + (i,), path + (state2,)

    tree = LazyTree(root=((), (dfa_.start,)), child_map=child_map)
    paths_ = tree.iddfs(max_depth=max_length, randomize=randomize)

    return (word for word, path in paths_ if end is None or path[-1] == end)


def find_word(lang: DFA):
    """Returns a word in the language of DFA or None if language empty."""
    accepted = (s for s in lang.states() if lang._label(s))
    state = next(accepted, None)
    if state is None:
        return None
    all_paths = paths(lang, lang.start, end=state)
    return next(all_paths)


def find_equiv_counterexample(dfa_a, dfa_b):
    """
    Returns None if DFAs are equivalent; if not, returns a counterexample.
    """
    return find_word(dfa_a ^ dfa_b)


def find_subset_counterexample(smaller, bigger):
    """
    Returns None if smaller ⊆ bigger; if not, returns x ∈ smaller - bigger.
    """
<<<<<<< HEAD
    return find_word(~bigger & smaller)
=======
    # first, get the complement of the non-candidate DFA
    should_be_empty = (~bigger) & smaller
    bad_states = (s for s in should_be_empty.states() if should_be_empty._label(s))
    bad_state = next(bad_states, None)
    if bad_state is None:
        return None
    all_paths = paths(should_be_empty, should_be_empty.start, end=bad_state)

    return next(all_paths)

def enumerate_dfas(max_size: int, alphabet, min_size: int=2):
    for num_states in range(min_size, max_size + 1):
        #create transition dict
        transitions = defaultdict(dict)
        # for each symbol, generate an adjacency matrix
        # create an iterator of all possible adjacency matrices
        adj_list_gnr = itertools.permutations(np.arange(num_states))  # 1 adjacency list per state
        # generate all possible adjacency matrices for all possible alphabets
        total_gnr = itertools.product(adj_list_gnr, repeat=len(alphabet))
        adjacency_lists = next(total_gnr, None)
        while adjacency_lists is not None:
            # go through each adjacency list and construct the DFA transitions
            for alpha_idx, adj_list in enumerate(adjacency_lists):
                for state_idx, resulting_state in enumerate(adj_list):
                    transitions[state_idx][alphabet[alpha_idx]] = resulting_state
            #generate all possible permutations of accepting states
            accepting_bitvector_gnr = itertools.product([0,1], repeat=num_states)
            #yield transitions
            for accepting_bitvector in accepting_bitvector_gnr:
                dfa_dict = {}
                for acc_idx, is_accepting in enumerate(accepting_bitvector):
                    new_value = (is_accepting, transitions[acc_idx])
                    dfa_dict[acc_idx] = new_value
                for possible_start_state in range(num_states):
                    #now, go from dict to DFA
                    yield dict2dfa(dfa_dict, start=possible_start_state)
            adjacency_lists = next(total_gnr, None)

def minimize_dfa(dfa):
    # implementation of Hopcroft's DFA minimization algorithm
    accepting_states = set()
    rejecting_states = set()
    for state in dfa.states():
        if dfa._label(state):
            accepting_states.add(state)
        else:
            rejecting_states.add(state)
    p_part = {frozenset(accepting_states), frozenset(rejecting_states)}
    w_part = {frozenset(accepting_states), frozenset(rejecting_states)}
    while len(w_part) > 0:
        curr_set = w_part.pop()
        for char in dfa.inputs:
            x_set = set()
            for state in dfa.states():
                if dfa._transition(state, char) in curr_set:
                    x_set.add(state)
            new_p_part = set()
            for y_set in p_part:
                intersect_set = frozenset(y_set.intersection(x_set))
                diff_set = frozenset(y_set - x_set)
                if len(intersect_set) > 0 and len(diff_set) > 0:
                    new_p_part.add(intersect_set)
                    new_p_part.add(diff_set)
                    if y_set in w_part:
                        w_part.remove(y_set)
                        w_part.add(intersect_set)
                        w_part.add(diff_set)
                    else:
                        if len(intersect_set) <= len(diff_set):
                            w_part.add(intersect_set)
                        else:
                            w_part.add(diff_set)
                else:
                    new_p_part.add(y_set)
            p_part = new_p_part
    # take the partition P and create a DFA from it
    minimized_dfa_dict = {}
    #make a dict where we can hash the new state (idx) given old state sets
    set_to_idx_dict = dict((x[1], x[0]) for x in enumerate(p_part))
    start_state = None
    #use that to get transitions between sets and then construct the dfa from it
    for state_set, idx in set_to_idx_dict.items():
        if dfa.start in state_set:
            start_state = idx
        state_transitions = {}
        is_accepting = True if len(state_set.intersection(accepting_states)) > 0 else False
        for char in dfa.inputs:
            old_state = dfa._transition(list(state_set)[0], char)
            for partition in set_to_idx_dict:
                if old_state in partition:
                    state_transitions[char] = set_to_idx_dict[partition]
        minimized_dfa_dict[idx] = (is_accepting, state_transitions)
    return dict2dfa(minimized_dfa_dict, start_state)
>>>>>>> 8d93cad7
<|MERGE_RESOLUTION|>--- conflicted
+++ resolved
@@ -2,14 +2,10 @@
 import itertools
 import numpy as np
 from lazytree import LazyTree
-<<<<<<< HEAD
 
 from dfa import DFA, State, Letter
-=======
 from collections import defaultdict
-from copy import copy
-from dfa import DFA
->>>>>>> 8d93cad7
+
 
 
 DFADict = dict[State, tuple[Letter, dict[Letter, State]]]
@@ -79,18 +75,8 @@
     """
     Returns None if smaller ⊆ bigger; if not, returns x ∈ smaller - bigger.
     """
-<<<<<<< HEAD
     return find_word(~bigger & smaller)
-=======
-    # first, get the complement of the non-candidate DFA
-    should_be_empty = (~bigger) & smaller
-    bad_states = (s for s in should_be_empty.states() if should_be_empty._label(s))
-    bad_state = next(bad_states, None)
-    if bad_state is None:
-        return None
-    all_paths = paths(should_be_empty, should_be_empty.start, end=bad_state)
 
-    return next(all_paths)
 
 def enumerate_dfas(max_size: int, alphabet, min_size: int=2):
     for num_states in range(min_size, max_size + 1):
@@ -174,5 +160,4 @@
                 if old_state in partition:
                     state_transitions[char] = set_to_idx_dict[partition]
         minimized_dfa_dict[idx] = (is_accepting, state_transitions)
-    return dict2dfa(minimized_dfa_dict, start_state)
->>>>>>> 8d93cad7
+    return dict2dfa(minimized_dfa_dict, start_state)