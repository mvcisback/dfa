--- conflicted
+++ resolved
@@ -1,11 +1,6 @@
 import dfa
-<<<<<<< HEAD
 from dfa.utils import dict2dfa, dfa2dict, paths
-from dfa.utils import find_subset_counterexample, find_equiv_counterexample
-=======
-from dfa.utils import dict2dfa, dfa2dict, paths, \
-    find_subset_counterexample, find_equiv_counterexample, minimize_dfa
->>>>>>> 8d93cad7
+from dfa.utils import find_subset_counterexample, find_equiv_counterexample, minimize_dfa
 
 
 def test_dict2dfa():
